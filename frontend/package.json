--- conflicted
+++ resolved
@@ -19,11 +19,8 @@
     "react-dom": "^19.1.0",
     "react-hook-form": "^7.57.0",
     "react-router-dom": "^7.6.2",
-<<<<<<< HEAD
     "react-scroll": "^1.9.3",
-=======
     "sonner": "^2.0.5",
->>>>>>> 206496cb
     "tailwind-merge": "^3.3.0",
     "tailwindcss-animate": "^1.0.7"
   },
