"""
pipeline.py: Outlier Processing Pipeline for AutoEDA

This module provides a high-level function to orchestrate outlier detection, flagging, capping, and removal using the logic from outliers.py. It is designed for integration with CLI, backend, or notebook workflows.
"""

import os
import pandas as pd
from autoeda import outliers


def run_outlier_pipeline(scaled_csv_path, output_dir):
    """
    Run the full outlier processing pipeline on a scaled dataset.

    Parameters
    ----------
    scaled_csv_path : str
        Path to the scaled CSV file (input dataset).
    output_dir : str
        Directory to store all output files (flagged, capped, removed datasets, and reports).

    Returns
    -------
    dict
        Dictionary containing:
            - 'flagged_csv': Path to flagged dataset
            - 'capped_csv': Path to capped dataset
            - 'removed_csv': Path to dataset with outliers removed
            - 'summary_report': Path to outlier summary report (JSON/Markdown)
            - 'outlier_stats': Outlier statistics/metadata (dict)

    Raises
    ------
    FileNotFoundError: If the input file does not exist.
    ValueError: If the input file is malformed or cannot be loaded.

    Example
    -------
    >>> result = run_outlier_pipeline('output-files/autoEDA_scaled_output.csv', 'output-files/outlier_results')
    >>> print(result['flagged_csv'])
    """
    if not os.path.isfile(scaled_csv_path):
        raise FileNotFoundError(f"Input file not found: {scaled_csv_path}")

    os.makedirs(output_dir, exist_ok=True)

    try:
        df = pd.read_csv(scaled_csv_path)
    except Exception as e:
        raise ValueError(f"Failed to load input CSV: {e}")

<<<<<<< HEAD
    # Call the main orchestration function from outliers.py
    # Assumes outliers.process_outliers returns a dict with DataFrames and
    # stats
    results = outliers.process_outliers(df, output_dir)

    # Save DataFrames to disk
    flagged_csv = os.path.join(output_dir, 'flagged_outliers.csv')
    capped_csv = os.path.join(output_dir, 'capped_outliers.csv')
    removed_csv = os.path.join(output_dir, 'removed_outliers.csv')
    results['flagged'].to_csv(flagged_csv, index=False)
    results['capped'].to_csv(capped_csv, index=False)
    results['removed'].to_csv(removed_csv, index=False)

    # Save summary report
    summary_report = os.path.join(output_dir, 'outlier_summary.json')
    if 'summary' in results:
        import json
        with open(summary_report, 'w') as f:
            json.dump(results['summary'], f, indent=2)
    else:
        summary_report = None
=======
    # Call the main orchestration function from the refactored outliers.py
    # outliers.process_outliers now handles saving files and returns paths and summary.
    outlier_processing_results = outliers.process_outliers(df, output_dir)

    # The process_outliers function already saves the files.
    # We just need to return the paths and summary provided by it.
    # The keys in outlier_processing_results['paths'] are:
    # 'flagged_csv', 'capped_csv', 'removed_csv', 'report_json', 'summary_csv'
    # The key in outlier_processing_results['summary'] is the summary dict itself.
>>>>>>> c497bd96

    return {
        'flagged_csv': outlier_processing_results['paths']['flagged_csv'],
        'capped_csv': outlier_processing_results['paths']['capped_csv'],
        'removed_csv': outlier_processing_results['paths']['removed_csv'],
        'summary_report_json': outlier_processing_results['paths']['report_json'],
        'summary_report_csv': outlier_processing_results['paths']['summary_csv'],
        'outlier_stats': outlier_processing_results.get('summary', {})
    }


def run_pca_pipeline(input_csv_path, output_dir, n_components=None):
    """
    Run the PCA transformation pipeline.

    Parameters
    ----------
    input_csv_path : str
        Path to the input CSV file.
    output_dir : str
        Directory to store all output files.
    n_components : int, optional
        Number of principal components to keep. If None, all components are retained.

    Returns
    -------
    dict
        Dictionary containing:
            - 'pca_transformed_csv': Path to the transformed dataset.
            - 'pca_summary': Path to the PCA summary report (JSON).

    Raises
    ------
    FileNotFoundError: If the input file does not exist.
    ValueError: If the input file is malformed or cannot be loaded.
    """
    if not os.path.isfile(input_csv_path):
        raise FileNotFoundError(f"Input file not found: {input_csv_path}")

    os.makedirs(output_dir, exist_ok=True)

    try:
        df = pd.read_csv(input_csv_path)
    except Exception as e:
        raise ValueError(f"Failed to load input CSV: {e}")

    from autoeda.pca_transformer import apply_pca  # Import here to avoid circular dependency
    import json
    import logging

    # --- Simplified logger setup for PCA to test file creation ---
    log_file_path = os.path.join(output_dir, 'pca_pipeline.log')
    
    # Ensure any previous handlers for the root logger are removed if we are re-configuring.
    # This is a bit aggressive but helps for testing.
    for handler in logging.root.handlers[:]:
        logging.root.removeHandler(handler)
    
    # Attempting with force=True for Python 3.8+
    try:
        logging.basicConfig(
            level=logging.INFO,
            format='%(asctime)s - %(levelname)s - %(module)s - %(message)s',
            filename=log_file_path,
            filemode='a',  # 'a' to append
            force=True 
        )
    except TypeError: # Fallback for Python < 3.8 where force is not an argument
        logging.basicConfig(
            level=logging.INFO,
            format='%(asctime)s - %(levelname)s - %(module)s - %(message)s',
            filename=log_file_path,
            filemode='a'
        )
    # --- End of simplified logger setup ---

    logging.info(f"Starting PCA transformation for {input_csv_path}...") # Using the root logger
    transformed_df, metadata = apply_pca(df, n_components=n_components)

    pca_transformed_csv = os.path.join(output_dir, 'pca_transformed.csv')
    transformed_df.to_csv(pca_transformed_csv, index=False)
    logging.info(f"Transformed data saved to: {pca_transformed_csv}")

    pca_summary_path = os.path.join(output_dir, 'pca_summary.json')
    with open(pca_summary_path, 'w') as f:
        json.dump(metadata, f, indent=2)
    logging.info(f"PCA summary saved to: {pca_summary_path}")

    logging.info("PCA transformation completed.")
    
    # With basicConfig, handlers are on the root logger. We might not need to manually close
    # them here as Python's logging shutdown will handle it, but it's good to be aware.
    # For simplicity in this test, not adding explicit handler removal for basicConfig.

    return {
        'pca_transformed_csv': pca_transformed_csv,
        'pca_summary': pca_summary_path,
        'pca_log_file': log_file_path 
    }


if __name__ == "__main__":
    # Example usage of the outlier pipeline
    # Ensure you have a scaled CSV file at this path or change it accordingly
    sample_scaled_csv = 'backend/output/autoEDA_outliers_removed.csv' # Replace with your actual scaled data path
    outlier_output_directory = 'backend/output/outlier_pipeline_results'

    # Create a dummy input file if it doesn't exist for example purposes
    if not os.path.exists(sample_scaled_csv):
        os.makedirs(os.path.dirname(sample_scaled_csv), exist_ok=True)
        dummy_df = pd.DataFrame({'A': [1, 2, 3, 100], 'B': [4, 5, 6, 200], 'C': [7, 8, 9, 300]})
        dummy_df.to_csv(sample_scaled_csv, index=False)
        print(f"Created dummy input file: {sample_scaled_csv}")


    print(f"Running outlier pipeline with input: {sample_scaled_csv} and output dir: {outlier_output_directory}")
    outlier_results = run_outlier_pipeline(sample_scaled_csv, outlier_output_directory)
    print("Outlier pipeline completed. Results:")
    for key, value in outlier_results.items():
        print(f"  {key}: {value}")

    print("\n" + "="*50 + "\n")

    # Example usage of the PCA pipeline
    # This will use the output of the outlier removal, or the dummy file created above
    input_for_pca = outlier_results.get('removed_csv', sample_scaled_csv) 
    pca_output_directory = 'backend/output/pca_pipeline_results'
    
    print(f"Running PCA pipeline with input: {input_for_pca} and output dir: {pca_output_directory}")
    pca_results = run_pca_pipeline(input_for_pca, pca_output_directory, n_components=2) # Example: retain 2 components
    print("PCA pipeline completed. Results:")
    for key, value in pca_results.items():
        print(f"  {key}: {value}")
    if 'pca_log_file' in pca_results:
        print(f"  PCA logs saved to: {pca_results['pca_log_file']}")<|MERGE_RESOLUTION|>--- conflicted
+++ resolved
@@ -6,7 +6,6 @@
 
 import os
 import pandas as pd
-from autoeda import outliers
 
 
 def run_outlier_pipeline(scaled_csv_path, output_dir):
@@ -27,7 +26,8 @@
             - 'flagged_csv': Path to flagged dataset
             - 'capped_csv': Path to capped dataset
             - 'removed_csv': Path to dataset with outliers removed
-            - 'summary_report': Path to outlier summary report (JSON/Markdown)
+            - 'summary_report_json': Path to outlier summary report (JSON)
+            - 'summary_report_csv': Path to outlier summary report (CSV)
             - 'outlier_stats': Outlier statistics/metadata (dict)
 
     Raises
@@ -50,31 +50,10 @@
     except Exception as e:
         raise ValueError(f"Failed to load input CSV: {e}")
 
-<<<<<<< HEAD
-    # Call the main orchestration function from outliers.py
-    # Assumes outliers.process_outliers returns a dict with DataFrames and
-    # stats
-    results = outliers.process_outliers(df, output_dir)
-
-    # Save DataFrames to disk
-    flagged_csv = os.path.join(output_dir, 'flagged_outliers.csv')
-    capped_csv = os.path.join(output_dir, 'capped_outliers.csv')
-    removed_csv = os.path.join(output_dir, 'removed_outliers.csv')
-    results['flagged'].to_csv(flagged_csv, index=False)
-    results['capped'].to_csv(capped_csv, index=False)
-    results['removed'].to_csv(removed_csv, index=False)
-
-    # Save summary report
-    summary_report = os.path.join(output_dir, 'outlier_summary.json')
-    if 'summary' in results:
-        import json
-        with open(summary_report, 'w') as f:
-            json.dump(results['summary'], f, indent=2)
-    else:
-        summary_report = None
-=======
     # Call the main orchestration function from the refactored outliers.py
     # outliers.process_outliers now handles saving files and returns paths and summary.
+    # Import here to avoid circular dependency if outliers.py also imports pipeline.
+    from autoeda import outliers
     outlier_processing_results = outliers.process_outliers(df, output_dir)
 
     # The process_outliers function already saves the files.
@@ -82,7 +61,6 @@
     # The keys in outlier_processing_results['paths'] are:
     # 'flagged_csv', 'capped_csv', 'removed_csv', 'report_json', 'summary_csv'
     # The key in outlier_processing_results['summary'] is the summary dict itself.
->>>>>>> c497bd96
 
     return {
         'flagged_csv': outlier_processing_results['paths']['flagged_csv'],
@@ -135,12 +113,11 @@
 
     # --- Simplified logger setup for PCA to test file creation ---
     log_file_path = os.path.join(output_dir, 'pca_pipeline.log')
-    
+
     # Ensure any previous handlers for the root logger are removed if we are re-configuring.
-    # This is a bit aggressive but helps for testing.
     for handler in logging.root.handlers[:]:
         logging.root.removeHandler(handler)
-    
+
     # Attempting with force=True for Python 3.8+
     try:
         logging.basicConfig(
@@ -148,9 +125,9 @@
             format='%(asctime)s - %(levelname)s - %(module)s - %(message)s',
             filename=log_file_path,
             filemode='a',  # 'a' to append
-            force=True 
+            force=True
         )
-    except TypeError: # Fallback for Python < 3.8 where force is not an argument
+    except TypeError:  # Fallback for Python < 3.8 where force is not an argument
         logging.basicConfig(
             level=logging.INFO,
             format='%(asctime)s - %(levelname)s - %(module)s - %(message)s',
@@ -159,7 +136,7 @@
         )
     # --- End of simplified logger setup ---
 
-    logging.info(f"Starting PCA transformation for {input_csv_path}...") # Using the root logger
+    logging.info(f"Starting PCA transformation for {input_csv_path}...")  # Using the root logger
     transformed_df, metadata = apply_pca(df, n_components=n_components)
 
     pca_transformed_csv = os.path.join(output_dir, 'pca_transformed.csv')
@@ -172,22 +149,18 @@
     logging.info(f"PCA summary saved to: {pca_summary_path}")
 
     logging.info("PCA transformation completed.")
-    
-    # With basicConfig, handlers are on the root logger. We might not need to manually close
-    # them here as Python's logging shutdown will handle it, but it's good to be aware.
-    # For simplicity in this test, not adding explicit handler removal for basicConfig.
 
     return {
         'pca_transformed_csv': pca_transformed_csv,
         'pca_summary': pca_summary_path,
-        'pca_log_file': log_file_path 
+        'pca_log_file': log_file_path
     }
 
 
 if __name__ == "__main__":
     # Example usage of the outlier pipeline
     # Ensure you have a scaled CSV file at this path or change it accordingly
-    sample_scaled_csv = 'backend/output/autoEDA_outliers_removed.csv' # Replace with your actual scaled data path
+    sample_scaled_csv = 'backend/output/autoEDA_outliers_removed.csv'  # Replace with your actual scaled data path
     outlier_output_directory = 'backend/output/outlier_pipeline_results'
 
     # Create a dummy input file if it doesn't exist for example purposes
@@ -208,11 +181,11 @@
 
     # Example usage of the PCA pipeline
     # This will use the output of the outlier removal, or the dummy file created above
-    input_for_pca = outlier_results.get('removed_csv', sample_scaled_csv) 
+    input_for_pca = outlier_results.get('removed_csv', sample_scaled_csv)
     pca_output_directory = 'backend/output/pca_pipeline_results'
-    
+
     print(f"Running PCA pipeline with input: {input_for_pca} and output dir: {pca_output_directory}")
-    pca_results = run_pca_pipeline(input_for_pca, pca_output_directory, n_components=2) # Example: retain 2 components
+    pca_results = run_pca_pipeline(input_for_pca, pca_output_directory, n_components=2)  # Example: retain 2 components
     print("PCA pipeline completed. Results:")
     for key, value in pca_results.items():
         print(f"  {key}: {value}")
